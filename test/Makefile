--- conflicted
+++ resolved
@@ -78,14 +78,11 @@
 	poll-cancel-ton \
 	poll-link \
 	poll-many \
-<<<<<<< HEAD
 	poll-multiple-update-ping-pong \
 	poll-multiple-update \
 	poll-multiple-nohup \
 	poll-update-failures \
-=======
 	poll-mshot-update \
->>>>>>> 7778ffcf
 	poll-ring \
 	poll-v-poll \
 	probe \
@@ -219,15 +216,12 @@
 	poll-cancel-ton.c \
 	poll-cancel.c \
 	poll-link.c \
-<<<<<<< HEAD
 	poll-multiple-update-ping-pong.c \
 	poll-multiple-update.c \
 	poll-multiple-nohup.c \
 	poll-update-failures.c \
-=======
 	poll-many.c \
 	poll-mshot-update.c \
->>>>>>> 7778ffcf
 	poll-ring.c \
 	poll-v-poll.c \
 	poll.c \
